/* js_ctrl.c - Paul Mandal (paul.mandal@gmail.com)
 *
 * Tracks joystick updates
 * Sends JS state every 20ms
 * Receives commands from PPZ, relays to UAV
 * Receives telemetry from UAV, relays to PPZ
 *
 * Special thanks to Vojtech Pavlik <vojtech@ucw.cz>, I adopted much of the joystick code from jstest.c
*/

/*

TODO:

- Move all values to config file
- Write config msg updater
- DPad -> servo control
- Relay PPZ -> UAV
- Relay UAV -> PPZ
- Force feedback on RSSI weak/loss
- Better/propermessage handling, PPZ and Arduino

Adruino:

- Move all config values to EEPROM
- Handle config updates via msg
- Improve message handling, PPZ and JS
- Handle digital pins/buttons
- Handle 3-way switch (or servo it?)
- Relay PPZ<->GCS

*/

/* Includes */

#include <sys/ioctl.h>
#include <sys/time.h>
#include <sys/types.h>
#include <stdlib.h>
#include <fcntl.h>
#include <unistd.h>
#include <stdio.h>
#include <errno.h>
#include <string.h>
#include <stdlib.h>
#include <stdint.h>
#include <termios.h>
#include <time.h>

#include <linux/input.h>
#include <linux/joystick.h>

#include "axbtnmap.h"

#include <signal.h>

/* Definitions */

#define DEBUG_LEVEL 0	      // Debug level - tells compiler to include or exclude debug message code
			      // Debug level - 1 - Debug messaging/handshaking
			      // Debug level - 2 - Debug joystick position info

#define VERSION_MAJOR 2       // Version information, Major #
#define VERSION_MINOR 9       // Minor #
#define VERSION_MOD   1       // Mod #

#define MSG_BEGIN     0xFF    // Begin of control message indicator byte
#define MSG_TYPE_CTRL 0x01    // Control update message type indicator
#define MSG_TYPE_CFG  0x02    // Configuration update
#define MSG_TYPE_PPZ  0x03    // Message from PPZ
#define MSG_TYPE_SYNC 0xFE    // Sync message type indicator
<<<<<<< HEAD
#define MSG_BUFFER_SIZE 128   // Message buffer size in bytes
=======
#define MSG_BUFFER_SIZE 256   // Message buffer size in bytes
#define MSG_HEADER_SIZE 4     // Message header size in bytes
#define CMDS_PER_ACK  60      // Assume lost signal if we send this many commands without an ack
>>>>>>> e101038b

#define NAME_LENGTH 128       // Length of Joystick name
#define CAM_PAN 4             // Camera Pan axis #
#define CAM_TILT 5            // Camera Tilt axis #
#define ROLL 0                // Roll axis #
#define PITCH 1               // Pitch axis #
#define YAW 3                 // Yaw axis #
#define THROTTLE 2            // Throttle axis #

#define SERVO_COUNT 8         // Total servos on airframe
#define BUTTON_COUNT 12       // Buttons on joystick

#define SRV_L_MAX 180
#define SRV_L_MIN 0

#define SRV_R_MAX 180
#define SRV_R_MIN 0

#define SRV_L_AL_MAX 180
#define SRV_L_AL_MIN 0

#define SRV_R_AL_MAX 180
#define SRV_R_AL_MIN 0

#define ESC_R_MAX 255
#define ESC_R_MIN 0

#define ESC_L_MAX 255
#define ESC_L_MIN 0

#define CAM_TILT_MAX 180
#define CAM_TILT_MIN 0

#define CAM_PAN_MAX 180
#define CAM_PAN_MIN 0

#define PPZ_MSG_SIZE_CTRL 1024

#define SRV_ESC_LEFT 0
#define SRV_ESC_RIGHT 1
#define SRV_LEFTWING 2
#define SRV_RIGHTWING 3
#define SRV_L_ELEVRON 4
#define SRV_R_ELEVRON 5
#define SRV_CAM_PAN 6
#define SRV_CAM_TILT 7

#define CONFIG_FILE "js_ctrl.rc"  // Config file name
#define CONFIG_FILE_MIN_COUNT 8   // # of variables stored in config file 

/* Structures */

typedef struct _jsState {  // Store the axis and button states globally accessible
	int *axis;
	char *button;
	int prevLeftThrottle;
	int prevRightThrottle;	
	unsigned char axes;
	unsigned char buttons;
} jsState;

typedef struct _afState { // Store the translated (servo + buttons) states, globally accessible

	unsigned int servos[SERVO_COUNT];
	unsigned int buttons[BUTTON_COUNT];

} afState;

typedef struct _configValues {

	char *joystickEventFile; // joystickEvent filename (for RUMBLE!)
	char *joystickPortFile;  // joystickPort filename
	char *xbeePortFile;      // xbeePort filename
	char *ppzPortFile;       // ppzPort filename
	int *buttonStateCount;   // Button state counts
	int jsDiscardUnder;	 // Joystick discard under threshold
	int ppmInterval;	 // Interval to send commands to XBee
	int commandsPerAck;      // How many commands without ACK before setting lostSignal

} configValues;

typedef struct _messageState {

	unsigned char *messageBuffer;
	int readBytes;
	int length;

} messageState;

/* Let's do sum prototypes! */

int map(int value, int inRangeLow, int inRangeHigh, int outRangeLow, int outRangeHigh);
void sendCtrlUpdate (int signum);
void readJoystick(int jsPort, jsState *joystickState, configValues configInfo);
int openPort(char *portName, char *use);
int openJoystick(char *portName, jsState *joystickState);
int readConfig(configValues *configInfo);
void initTimer();
void translateJStoAF(jsState joystickState);
void printState(jsState joystickState);
void initAirframe();
void writePortMsg(int outputPort, char *portName, unsigned char *message, int messageSize);
char *fgetsNoNewline(char *s, int n, FILE *stream);
<<<<<<< HEAD
int checkMessages(unsigned char **_inMsg, int *_gotMsgBegin, int *_gotMsgType, int *_readMsgBytes, int *_msgWaitingBytes);
int testMessage(unsigned char *message, int length);
void checkSignal(int commandsPerAck);
=======
int checkMessages(int msgPort, messageState *msg);
int testChecksum(unsigned char *message, int length);
unsigned char generateChecksum(unsigned char *message, int length);
void checkSignal();
>>>>>>> e101038b
void processMessage(unsigned char *message, int length);

/* Global configuration info */

unsigned long dpadPressTime[4] = {  // Store last DPad button press time
0,  // DPad right press time
0,  // DPad left press time
0,  // DPad up press time
0   // DPad down press time
};

/* Global state storage variables */

// global variables to store states

afState airframeState; // Current airframe state
int ppzPort;           // PPZ port FD
int xbeePort;          // XBee port FD

volatile int commandsSinceLastAck = 0;  // Commands sent since last ACK
volatile int handShook = 0;             // Handshook?

#if DEBUG_LEVEL > 0
int debugCommandsPerAck = 0;
#endif

/* Main function */

int main (int argc, char **argv)
{
	int jsPort;  // JoystickPort FD
<<<<<<< HEAD
	jsState joystickState;                // Current joystick state
	configValues configInfo;   	      // Configuration values
	unsigned char *inMsg;                 // Incoming message buffer
	int msgWaitingBytes = 1;              // Message waiting byte count
	int readMsgBytes = 0;	              // How many bytes we've read so far
	int gotMsgBegin = 0;                  // Mark whether or not we're currently reading a message
	int gotMsgType = 0;                   // Mark whether we have a message type
=======
	int prevLeftThrottle = 0, prevRightThrottle = 0; // Previous throttle values
	char *joystickEventFile = NULL;       // joystickEvent filename (for RUMBLE!)
	char *joystickPortFile = NULL;        // joystickPort filename
	char *xbeePortFile = NULL;            // xbeePort filename
	char *ppzPortFile = NULL;             // ppzPort filename
	struct jsState joystickState;         // Current joystick state
	unsigned char axes = 2;               // Joystick axes
	unsigned char buttons = 2;	      // Joystick buttons
	messageState xbeeMsg;		      // messageState for incoming XBee message

	xbeeMsg.messageBuffer = calloc(MSG_BUFFER_SIZE, sizeof(char));
	xbeeMsg.readBytes = 0;
	xbeeMsg.length = MSG_HEADER_SIZE; // Init message.length as header length size
>>>>>>> e101038b

	printf("Starting js_crl version %d.%d.%d...\n", VERSION_MAJOR, VERSION_MINOR, VERSION_MOD);  // Print version information

	srand(time(NULL));  // Init random using current time
	
	if(readConfig(&configInfo) < 0) { // Read our config into our config vars

		perror("js_ctrl"); // Error reading config file
		return 1;

	}

	initAirframe();  // Init airframe state

	if((xbeePort = openPort(configInfo.xbeePortFile, "XBee")) < 0) { // open the XBee port

		return 1;
	}

	/*if((ppzPort = openPort(ppzPortFile, "PPZ")) < 0) { // open the PPZ port
		return 1;
	}*/

	if((jsPort = openJoystick(configInfo.joystickPortFile, &joystickState)) < 0) { // open the Joystick
		return 1;
	}

	initTimer(); 	// Set up timer (every 20ms)

	printf("Ready to read JS & relay for PPZ...\n");

	while (1) {

		if(!handShook) {

			printf("Handshaking..");
			#if DEBUG_LEVEL == 1	
			printf("\n");
			#endif

			while(!handShook) {  // Handshaking loop

				if(!checkMessages(xbeePort, &xbeeMsg)) { // Check for pending msg bytes

					usleep(100); // If nothing is there pause for 100usec, handshake is sent out by interrupt at 50Hz

				};

			}

			printf("got ACK, handshake complete!\n");
	
		}

		readJoystick(jsPort, &joystickState, configInfo);  // Check joystick for updates

		translateJStoAF(joystickState);	// update Airframe model

		#if DEBUG_LEVEL == 2
		printState(joystickState); 	// print JS & AF state
		#endif
		
		int x;
		for(x = 0 ; x < 10 ; x++) {  // Try to read 10 bytes per loop

			if(!checkMessages(xbeePort, &xbeeMsg)) { // Check for pending msg bytes

				usleep(100); // If there was nothing pending pause for 100usec, max pause per loop is 1,000usec = 1ms
			};  

		}

		checkSignal(configInfo.commandsPerAck);  // Check if our signal is still good
	
	}

	free(xbeeMsg.messageBuffer);
	return 0;

}

/* Function definitions */

/* initAirframe() - Initalise airframe state */

void initAirframe() {

	int i;

	for(i = 0 ; i < 8 ; i++) {

		airframeState.servos[i] = 0;  // Set all servo pos to 0

	}

}

/* map() - Map a number in inRangeLow->inRangeHigh range into outRangeLow->outRangeHigh */

int map(int value, int inRangeLow, int inRangeHigh, int outRangeLow, int outRangeHigh)
{
	return outRangeLow + (value-inRangeLow)*(outRangeHigh-outRangeLow)/(inRangeHigh-inRangeLow);
}

/* openPort(portName, use) - Open a UART portName for usage use */

int openPort(char *portName, char *use) {

	int fd;
	printf("Opening serial port %s for %s..\n", portName, use);

	if ((fd = open(portName, O_RDWR | O_NOCTTY | O_NDELAY)) < 0) {  // Try to open the port
		perror("js_ctrl");  // If there's an error, blow up!
		return -1;
	}

	struct termios options;  // The port opened, set it up the port

	tcgetattr(fd, &options);              // Get current settings
	cfsetispeed(&options, B115200);        // Set input speed to 115200
	cfsetospeed(&options, B115200);        // Set output speed to 115200
	options.c_cflag |= (CLOCAL | CREAD);  // Set sum flags (CLOCAL & CREAD)
	tcsetattr(fd, TCSANOW, &options);     // Set options

	return fd; // Return the file descriptor for our port

}

/* openJoystick() - Open the joystick port portName */

int openJoystick(char *portName, jsState *joystickState) {

	uint16_t btnmap[BTNMAP_SIZE];
	uint8_t axmap[AXMAP_SIZE];
	int btnmapok = 1;
	int version = 0x000800;
	char name[NAME_LENGTH] = "Unknown";
	int fd, i;

	printf("Opening joystick %s..\n", portName);
	if ((fd = open(portName, O_RDONLY | O_NONBLOCK)) < 0) {  // Open joystick port in non-blocking mode
		perror("js_ctrl");  // Error opening port
		return -1;
	}

	ioctl(fd, JSIOCGVERSION, &version);        // Get the joystick driver version
	ioctl(fd, JSIOCGAXES, &joystickState->axes);              // Get the axes count
	ioctl(fd, JSIOCGBUTTONS, &joystickState->buttons);        // Get the button count
	ioctl(fd, JSIOCGNAME(NAME_LENGTH), name);  // Get the joystick name

	joystickState->axis = calloc(joystickState->axes, sizeof(int));        // Allocate memory for joystick axes
	joystickState->button = calloc(joystickState->buttons, sizeof(char));  // Allocate memory for joystick buttons

	getaxmap(fd, axmap);   // Get the axis map
	getbtnmap(fd, btnmap); // Get the button map

	printf("Driver version is %d.%d.%d.\n",
		version >> 16, (version >> 8) & 0xff, version & 0xff); // Display driver version to user

	/* Determine whether the button map is usable. */
	for (i = 0; btnmapok && i < joystickState->buttons; i++) {
		if (btnmap[i] < BTN_MISC || btnmap[i] > KEY_MAX) {
			btnmapok = 0;
			break;
		}
	}
	if (!btnmapok) {
		/* btnmap out of range for names. Don't print any. */
		puts("js_ctrl is not fully compatible with your kernel. Unable to retrieve button map!");
		printf("Joystick (%s) has %d axes ", name, joystickState->axes);
		printf("and %d buttons.\n", joystickState->buttons);
	} else {
		printf("Joystick (%s) initialised with %d axes and %d buttons.\n", name, joystickState->axes, joystickState->buttons);  // Button map is OK, print joystick info
	}

	return fd;  // Return joystick file descriptor

}

/* initTimer() - set up pulse timer */

void initTimer(configValues configInfo) {
 
	struct sigaction sa;
	struct itimerval timer;
	
	printf("Setting up timer..\n");
	memset (&sa, 0, sizeof (sa));                       // Make signal object
	sa.sa_handler = &sendCtrlUpdate;                    // Set signal function handler in 'sa'
	sigaction (SIGALRM, &sa, NULL);                     // Set SIGALRM signal handler

	timer.it_value.tv_sec = 0;
	timer.it_value.tv_usec = configInfo.ppmInterval;    // Set timer interval to 20000usec (20ms)
	timer.it_interval.tv_sec = 0;
	timer.it_interval.tv_usec = configInfo.ppmInterval; // Set timer reset to 20000usec (20ms)

	printf("Starting pulse timer..\n");
	setitimer(ITIMER_REAL, &timer, NULL);               // Start the timer

}

/* readJoystick(jsPort, joystickState) - Read joystick state from jsPort, update joystickState */

void readJoystick(int jsPort, jsState *joystickState, configValues configInfo) {

	struct js_event js;
	int jsValue;

	while(read(jsPort, &js, sizeof(struct js_event)) == sizeof(struct js_event)) {

			switch(js.type & ~JS_EVENT_INIT) {
			case JS_EVENT_BUTTON:

				if(configInfo.buttonStateCount[js.number] > 0) {  // Check if the button is a toggle or not

					if(js.value == 1) {  // If it is a multi-state and this event is a button press, cycle through states

						if(joystickState->button[js.number] < configInfo.buttonStateCount[js.number]) {

							joystickState->button[js.number] = joystickState->button[js.number] + 1;	

						} else {

							joystickState->button[js.number] = 0;  // Max state hit, zero out state

						}

					}

				} else {

					joystickState->button[js.number] = js.value;  // Normal button, switch to value from event

				}


				break;
			case JS_EVENT_AXIS:

				if(abs(js.value) > configInfo.jsDiscardUnder) {  // If the value is greater than our discard value set it
			
					jsValue = js.value;
					
				} else {

					jsValue = 0;  // Disregard values less than configInfo.jsDiscardUnder to avoid excessively sensitive sticks

				}

				if(js.number == THROTTLE) { // Handle throttle axis

					jsValue = jsValue * -1;  // Invert the throttle axis

					if(jsValue > 0) {  // Check if the joystick is in the "up" or "down" section of the axis

						if(jsValue > joystickState->prevLeftThrottle) {

							joystickState->axis[js.number] = jsValue;  // Joystick is in the up section and has passed previous max throttles
							joystickState->prevLeftThrottle = jsValue;

						}

					} else {

						jsValue = jsValue + 32767;   // Since we inverted the axis, add the MAX_VAL to this
						if(jsValue < joystickState->prevLeftThrottle) {  // Joystick is in the down section and has passed the previous min throttle

							joystickState->axis[js.number] = jsValue;
							joystickState->prevLeftThrottle = jsValue;

						}

					}
					
				} else {

					joystickState->axis[js.number] = jsValue;  // Regular axis, just store the current value

				}
				break;

			}

		}

}

/* translateJStoAF() - Translate current joystick settings to airframe settings (e.g. axis -> servos) */

void translateJStoAF(jsState joystickState) {

	int x;
	if(joystickState.axis[ROLL] > 0) {

		if(joystickState.axis[ROLL] < (32767 / 2)) {

			// less than halfway to maximum 
			// only adjust lefthand servo
			
			airframeState.servos[SRV_LEFTWING] = map(joystickState.axis[ROLL], 0, 32767, SRV_L_MIN, SRV_L_MAX);

		} else {
			
			airframeState.servos[SRV_LEFTWING] = map(joystickState.axis[ROLL], 0, 32767, SRV_L_MIN, SRV_L_MAX);
			airframeState.servos[SRV_RIGHTWING] = map(joystickState.axis[ROLL], 0, 32767, SRV_R_MAX / 2, SRV_R_MIN / 2);

		}

	} else {

		if(joystickState.axis[ROLL] > (-32767 / 2)) {

			// less than halfway to maximum 
			// only adjust lefthand servo
			
			airframeState.servos[SRV_RIGHTWING] = map(joystickState.axis[ROLL], -32767, 0, SRV_L_MIN, SRV_L_MAX);

		} else {
			
			airframeState.servos[SRV_RIGHTWING] = map(joystickState.axis[ROLL], -32767, 0, SRV_L_MIN, SRV_L_MAX);
			airframeState.servos[SRV_LEFTWING] = map(joystickState.axis[ROLL], -32767, 0, SRV_R_MAX / 2, SRV_R_MIN / 2);
		}

	}

	// handle PITCH + YAW

	int yawLeft = map(joystickState.axis[YAW], -32767, 32767, 180, 0);
	int yawRight = map(joystickState.axis[YAW], -32767, 32767, 0, 180);
	int pitchMap = map(joystickState.axis[PITCH], -32767, 32767, 180, 0);
	int combinedLeft = yawLeft + pitchMap;
	int combinedRight = yawRight + pitchMap;

	if(combinedLeft > 180) {
		
		combinedLeft = 180;
	
	}
	if(combinedRight > 180) {

		combinedRight = 180;

	}

	airframeState.servos[SRV_L_ELEVRON] = combinedLeft;
	airframeState.servos[SRV_R_ELEVRON] = combinedRight;

	int throttle_esc = map(joystickState.axis[THROTTLE], 0, 32767, 0, 254);
	airframeState.servos[SRV_ESC_LEFT] = throttle_esc;
	airframeState.servos[SRV_ESC_RIGHT] = throttle_esc;

	airframeState.servos[SRV_CAM_PAN] = map(joystickState.axis[CAM_PAN], -32767, 32767, 0, 180);
	airframeState.servos[SRV_CAM_TILT] = map(joystickState.axis[CAM_TILT], -32767, 32767, 0, 180);

	for(x = 0 ; x < BUTTON_COUNT ; x++) {

		airframeState.buttons[x] = joystickState.button[x];

	}

}

/* sendCtrlUpdate() - Send latest control state to XBee port */

void sendCtrlUpdate(int signum) {
	
	int x;

	if(handShook) {	// We're synced up, send a control update

		int msgSize = MSG_HEADER_SIZE + SERVO_COUNT + 3 + 1; // MSG_HEADER_SIZE + 1 byte per servo + 3 bytes buttons + 1 checksum byte
		int buttonOffset = MSG_HEADER_SIZE + SERVO_COUNT;
		unsigned char *xbeeMsg;

		xbeeMsg = calloc(msgSize, sizeof(char)); // Allocate memory for our message

		xbeeMsg[0] = MSG_BEGIN;      // First character of xbeeMsg is MSG_BEGIN
		xbeeMsg[1] = MSG_TYPE_CTRL;  // Message type = control
		xbeeMsg[2] = msgSize;  // Message length = MSG_SIZE_CTRL
		xbeeMsg[3] = generateChecksum(xbeeMsg, MSG_HEADER_SIZE - 1); // Generate and store checksum
		for(x = 0 ; x < SERVO_COUNT ; x++) {

			xbeeMsg[x + MSG_HEADER_SIZE] = (unsigned char)airframeState.servos[x];  // Next 8 bytes are servo states

		}

		for(x = 0 ; x < 3 ; x++) {  // Next 3 bytes are 12 buttons, 2 bits per button

			xbeeMsg[x + buttonOffset] = (airframeState.buttons[(x * 4)] & 3) << 6;                       // Mask away anything but the last 2 bits and then bitshift to the left
			xbeeMsg[x + buttonOffset] = xbeeMsg[x + buttonOffset] | (airframeState.buttons[(x * 4) + 1] & 3) << 4;  // Mask away same, bitshift 4 to the left and bitwise OR to add this to our byte
			xbeeMsg[x + buttonOffset] = xbeeMsg[x + buttonOffset] | (airframeState.buttons[(x * 4) + 2] & 3) << 2;  // Same
			xbeeMsg[x + buttonOffset] = xbeeMsg[x + buttonOffset] | (airframeState.buttons[(x * 4) + 3] & 3);       // Same, no bitshift since we're already on the last two bits

		}

		xbeeMsg[msgSize - 1] = generateChecksum(xbeeMsg, msgSize - 1); // Store our checksum as our last byte

		writePortMsg(xbeePort, "XBee", xbeeMsg, msgSize); // Write out message to XBee
		free(xbeeMsg); // Deallocate memory for xbeeMsg
		#if DEBUG_LEVEL == 1
		printf("CSLA: %3d/%3d\n", commandsSinceLastAck, debugCommandsPerAck);
		#endif
		commandsSinceLastAck++;
	
	} else {  // We aren't synced up, send sync msg

		// Random length
		unsigned char *handshakeMsg;
		int msgSize = 10 + (rand() % 20); // Handshake message is random size between 10 and 30

		handshakeMsg = calloc(msgSize, sizeof(char)); // Allocate memory for handshakeMsg

		handshakeMsg[0] = MSG_BEGIN;
		handshakeMsg[1] = MSG_TYPE_SYNC;
		handshakeMsg[2] = msgSize;
		handshakeMsg[3] = generateChecksum(handshakeMsg, MSG_HEADER_SIZE - 1);
		for(x = MSG_HEADER_SIZE ; x < msgSize ; x++) {

			handshakeMsg[x] = rand() % 254;  // Build the random data portion of the handshake message
		
		}

		handshakeMsg[msgSize - 1] = generateChecksum(handshakeMsg, msgSize - 1); // Store our checksum as the last byte

		#if DEBUG_LEVEL == 0
		printf(".");
		#endif
		fflush(stdout);
		writePortMsg(xbeePort, "XBee", handshakeMsg, msgSize);  // Write the handshake to the XBee port
		free(handshakeMsg); // De-allocate memory for handshakeMsg

	}
}

/* writePortMsg(outputPort, portName, message, messageSize) - Write message to outputPort, deliver error if message fails to write */

void writePortMsg(int outputPort, char *portName, unsigned char *message, int messageSize) {

	int msgWrote = 0;
	msgWrote = write(outputPort, message, messageSize);  // write() and store written byte count in msgWrote
	if(msgWrote != messageSize) { // If written byte count is not expected value
				
		printf("error writing to %s, wrote: %d/%d bytes.\n", portName, msgWrote, messageSize);  // Output error and info on what happened

	}


}

/* printState(axes) - Debug function, prints the current joystick and airframe states */

void printState(jsState joystickState) {

	int i;
	printf("\r");

	if(joystickState.axes) {
	printf("Axes: ");
	for (i = 0; i < joystickState.axes ; i++)
		printf("%2d:%6d ", i, joystickState.axis[i]);  // Print all joystick axes
	}

	printf("Servos: ");
	for(i = 0 ; i < SERVO_COUNT ; i++) {

		printf("%2d:%03d ", i, airframeState.servos[i]);  // Print all airframe servos

	}

	printf("Pins: ");
	for(i = 0 ; i < BUTTON_COUNT ; i++) {

		printf("%2d:%d ", i, airframeState.buttons[i]);  // Print all button states

	}

	fflush(stdout);

}

/* readConfig() - Read values from configuration file */

int readConfig(configValues *configInfo) {

	FILE *fp;
	int readCount = 0, lineBuffer = 1024;
	char line[lineBuffer];
	if ((fp = fopen(CONFIG_FILE, "r")) == NULL) {  // Open the config file read-only
		
		return -1;  // Return -1 if error opening

	} else {

		while (fgetsNoNewline(line, lineBuffer, fp) != NULL) {  // Read the entire file checking it line by line

			if(strcmp(line, "[XBee Port File]") == 0) {  // Line matches a config variable header, read the next line (value) and store it
		
				if(fgetsNoNewline(line, lineBuffer, fp) != NULL) {
					
					configInfo->xbeePortFile = calloc(strlen(line) + 1, sizeof(char)); // Allocate memory for our variable
					strcpy(configInfo->xbeePortFile, line);                            // Copy value into our var
					readCount++;                                                       // Increment our value count

				}

			} else if(strcmp(line, "[PPZ Port File]") == 0) {

				if(fgetsNoNewline(line, lineBuffer, fp) != NULL) {

					configInfo->ppzPortFile = calloc(strlen(line) + 1, sizeof(char));
					strcpy(configInfo->ppzPortFile, line);
					readCount++;

				}

			} else if(strcmp(line, "[Joystick Port File]") == 0) {

				if(fgetsNoNewline(line, lineBuffer, fp) != NULL) {

					configInfo->joystickPortFile = calloc(strlen(line) + 1, sizeof(char));
					strcpy(configInfo->joystickPortFile, line);
					readCount++;

				}

			} else if(strcmp(line, "[Joystick Event File]") == 0) {

				if(fgetsNoNewline(line, lineBuffer, fp) != NULL) {

					configInfo->joystickEventFile = calloc(strlen(line) + 1, sizeof(char));
					strcpy(configInfo->joystickEventFile, line);
					readCount++;

				}

			} else if(strcmp(line, "[Joystick Discard Threshold]") ==0) {

				if(fgetsNoNewline(line, lineBuffer, fp) != NULL) {

					configInfo->jsDiscardUnder = atoi(line); // Translate ASCII -> int
					readCount++;

				}

			} else if(strcmp(line, "[PPM Interval]") ==0) {

				if(fgetsNoNewline(line, lineBuffer, fp) != NULL) {

					configInfo->ppmInterval = atoi(line); // Translate ASCII -> int
					readCount++;

				}

			} else if(strcmp(line, "[Commands Per Ack]") ==0) {

				if(fgetsNoNewline(line, lineBuffer, fp) != NULL) {

					configInfo->commandsPerAck = atoi(line); // Translate ASCII -> int
					readCount++;

				}

			} else if(strcmp(line, "[Button State Count]") ==0) {


				if(fgetsNoNewline(line, lineBuffer, fp) != NULL) {

					int bufferPos, currButton, strPos, buttonCount = 0;
					char buttonBuffer[4]; // More than 3 digits of a button state is a bit ridiculous
					int lineLength = strlen(line);
					for(strPos = 0 ; strPos < lineLength ; strPos++) { // Iterate through line[] character by character to get the button count

						if(line[strPos] == ',') { // Each comma separates a button state count so totalling them should get us our button count

							buttonCount++;

						}
					}

					configInfo->buttonStateCount = calloc(buttonCount, sizeof(int)); // Allocate memory for our button state counts

					currButton = 0;
					strPos = 0;

					while(currButton < buttonCount && strPos < lineLength) {  // Keep reading button states while we have lineLength left and buttonCount to meet

						for(bufferPos = 0 ; bufferPos < 4 ; bufferPos++) {

							buttonBuffer[bufferPos] = '\0'; // Null out buttonBuffer

						}

						bufferPos = 0;

						while(line[strPos] != ',') {

							buttonBuffer[bufferPos] = line[strPos];
							bufferPos++;
							strPos++;

						}

						strPos++; // Increment past the last comma

						configInfo->buttonStateCount[currButton] = atoi(buttonBuffer);

					}
					
				}
	
			}

		}

	}

	fclose(fp);

	printf("\nUsing config from %s:\n", CONFIG_FILE); // Print config values
	printf("                  XBee Port: %s\n", configInfo->xbeePortFile);
	printf("                   PPZ Port: %s\n", configInfo->ppzPortFile);
	printf("              Joystick Port: %s\n", configInfo->joystickPortFile);
	printf(" Joystick Discard Threshold: %7d\n", configInfo->jsDiscardUnder);
	printf("               PPM Interval: %7d\n", configInfo->ppmInterval);
	printf("           Commands Per Ack: %7d\n", configInfo->commandsPerAck);
	printf("         Button State Count: \n\n");

	if(readCount >= CONFIG_FILE_MIN_COUNT) {

		return 1;  // Read enough config variables, success

	} else {

		return -1;  // Didn't read enough of config values

	}	

}

/* fgetsNoNewline() - Wrapper for fgets() that returns a string without the newline */

char *fgetsNoNewline(char *s, int n, FILE *stream) {

	char *newLine;
	if(fgets(s, n, stream) != NULL) {

		if((newLine = strrchr(s, '\n')) != NULL) {

			*newLine = '\0';  // Replace annoying newline character with null Terminator (T-800)

		}
		return s;

	} else {

		return NULL;

	}

}

/* checkMessages() - Check for and handle any incoming messages */

int checkMessages(int msgPort, messageState *msg) {

	unsigned char testByte = 0x00;
	
	if(msg->readBytes == MSG_HEADER_SIZE) {

		int x;	
		// Finished reading the message header, check it
		if(testChecksum(msg->messageBuffer, msg->readBytes)) { // Checksum was good

	
			msg->length = msg->messageBuffer[2];  // 0 - MSG_BEGIN, 1 - MSG_TYPE, 2 - MSG_LENGTH


		} else {			

			for(x = 0 ; x < (MSG_HEADER_SIZE - 1) ; x++) { // Shift all message characters to the left, drop the first one

				msg->messageBuffer[x] = msg->messageBuffer[x + 1];

			}

			msg->readBytes--; // Decrement byte count and chuck the first byte, this will allow us to reprocess the other 3 bytes in case we are desynched with the message sender

		}

	} 

	if(msg->readBytes < msg->length) { // Message is not finished being read

		if(read(xbeePort, &testByte, 1) == 1) {  // We read a byte, so process it

			#if DEBUG_LEVEL == 1
			printf("BYTE[%3d/%3d - HS:%d - CSLA: %3d]: %2x", msg->readMsgBytes, msg->msgWaitingBytes, handShook, commandsSinceLastAck, testByte); // Print out each received byte	
			#endif		

			msg->messageBuffer[msg->readBytes] = testByte; // Add the new byte to our message buffer
			msg->readBytes++;			  // Increment readBytes

			return 1;

		} else {

 			return 0;

		}

	} else { // Message is finished, process it

		if(testChecksum(msg->messageBuffer, msg->length)) { // Checksum passed, process message..  If the checksum failed we can assume corruption elsewhere since the header was legit

			processMessage(msg->messageBuffer, msg->length);

		} 

		int x;	

		// Clear out message so it's ready to be used again	
		for(x = 0 ; x < MSG_BUFFER_SIZE ; x++) {

			msg->messageBuffer[x] = '\0';

		}
		msg->readBytes = 0;            // Zero out readBytes
		msg->length = MSG_HEADER_SIZE; // Set message length to header length
		
		return 1;

	}

}

/* testChecksum(message, length) - Test if the last byte checksum is good */

int testChecksum(unsigned char *message, int length) {

	unsigned int checksum = 0x00;
	int x;

	#if DEBUG_LEVEL == 1
	printf("CHKMSG[%2d]: ", length);
	for(x = 0 ; x < length ; x++) {

		printf("%2x ", (unsigned int)message[x]); // Print the whole message in hex

	}
	printf("CHK: "); // Print the checksum marker
	#endif	

	for(x = 0 ; x < length ; x++) {

		checksum = checksum ^ (unsigned int)message[x];  // Test the message against its checksum (last byte)

	}

	#if DEBUG_LEVEL == 1
	printf("%2x\n\n", checksum); // Print the checksum
	#endif	

	if(checksum == 0x00) {

		return 1;  // Checksum passed!

	} else {

		return 0;

	}

}

/* generateChecksum(message, length) - Generate a checksum for message */

unsigned char generateChecksum(unsigned char *message, int length) {

	unsigned int checksum = 0x00;
	int x;

	for(x = 0 ; x < length ; x++) {

		checksum = checksum ^ (unsigned int)message[x]; // Generate checksum

	}

	return checksum;

}

/* processMessage(message, length) - Do whatever the message tells us to do */

void processMessage(unsigned char *message, int length) {

	unsigned char msgType = message[1];

	if(msgType == MSG_TYPE_SYNC) {  // Handle the message, since it got past checksum it has to be legit

		handShook = 1;
		commandsSinceLastAck = 0;
		#if DEBUG_LEVEL == 1
		printf("CSLA: %3d/%3d\n", commandsSinceLastAck, debugCommandsPerAck);
		#endif

	} else if(msgType == MSG_TYPE_CTRL) { // We shouldn't get this from the Arduino
	} else if(msgType == MSG_TYPE_PPZ) { // Handle PPZ message
	} else if(msgType == MSG_TYPE_CFG) { // This either
	}

}

/* checkSignal() - Check whether the signal is good, if not RUMBLE!! */

void checkSignal(int commandsPerAck) {

	if(commandsSinceLastAck > commandsPerAck) {  // Looks like we've lost our signal (2s and 100+ cmds since last ACK)

		handShook = 0;  // Turn off handshake so we can resync
		printf("Lost signal!  Attempting to resync.\n");
		#if DEBUG_LEVEL == 1
		printf("CSLA: %3d\n", commandsSinceLastAck);
		#endif

	}

	if(commandsSinceLastAck > 120) {  // Small rumble
	} else if(commandsSinceLastAck > 500) {  // 10s!  Big rumble!
	}

}<|MERGE_RESOLUTION|>--- conflicted
+++ resolved
@@ -69,13 +69,9 @@
 #define MSG_TYPE_CFG  0x02    // Configuration update
 #define MSG_TYPE_PPZ  0x03    // Message from PPZ
 #define MSG_TYPE_SYNC 0xFE    // Sync message type indicator
-<<<<<<< HEAD
-#define MSG_BUFFER_SIZE 128   // Message buffer size in bytes
-=======
 #define MSG_BUFFER_SIZE 256   // Message buffer size in bytes
 #define MSG_HEADER_SIZE 4     // Message header size in bytes
 #define CMDS_PER_ACK  60      // Assume lost signal if we send this many commands without an ack
->>>>>>> e101038b
 
 #define NAME_LENGTH 128       // Length of Joystick name
 #define CAM_PAN 4             // Camera Pan axis #
@@ -179,16 +175,10 @@
 void initAirframe();
 void writePortMsg(int outputPort, char *portName, unsigned char *message, int messageSize);
 char *fgetsNoNewline(char *s, int n, FILE *stream);
-<<<<<<< HEAD
-int checkMessages(unsigned char **_inMsg, int *_gotMsgBegin, int *_gotMsgType, int *_readMsgBytes, int *_msgWaitingBytes);
-int testMessage(unsigned char *message, int length);
-void checkSignal(int commandsPerAck);
-=======
 int checkMessages(int msgPort, messageState *msg);
 int testChecksum(unsigned char *message, int length);
 unsigned char generateChecksum(unsigned char *message, int length);
-void checkSignal();
->>>>>>> e101038b
+void checkSignal(int commandsPerAck);
 void processMessage(unsigned char *message, int length);
 
 /* Global configuration info */
@@ -220,29 +210,18 @@
 int main (int argc, char **argv)
 {
 	int jsPort;  // JoystickPort FD
-<<<<<<< HEAD
 	jsState joystickState;                // Current joystick state
 	configValues configInfo;   	      // Configuration values
-	unsigned char *inMsg;                 // Incoming message buffer
-	int msgWaitingBytes = 1;              // Message waiting byte count
-	int readMsgBytes = 0;	              // How many bytes we've read so far
-	int gotMsgBegin = 0;                  // Mark whether or not we're currently reading a message
-	int gotMsgType = 0;                   // Mark whether we have a message type
-=======
-	int prevLeftThrottle = 0, prevRightThrottle = 0; // Previous throttle values
 	char *joystickEventFile = NULL;       // joystickEvent filename (for RUMBLE!)
 	char *joystickPortFile = NULL;        // joystickPort filename
 	char *xbeePortFile = NULL;            // xbeePort filename
 	char *ppzPortFile = NULL;             // ppzPort filename
 	struct jsState joystickState;         // Current joystick state
-	unsigned char axes = 2;               // Joystick axes
-	unsigned char buttons = 2;	      // Joystick buttons
 	messageState xbeeMsg;		      // messageState for incoming XBee message
 
 	xbeeMsg.messageBuffer = calloc(MSG_BUFFER_SIZE, sizeof(char));
 	xbeeMsg.readBytes = 0;
 	xbeeMsg.length = MSG_HEADER_SIZE; // Init message.length as header length size
->>>>>>> e101038b
 
 	printf("Starting js_crl version %d.%d.%d...\n", VERSION_MAJOR, VERSION_MINOR, VERSION_MOD);  // Print version information
 
