/* joystick2ppm - Paul Mandal (paul.mandal@gmail.com)
 * 2.0 - Recieves encoded servo messages from joystick app on GCS
 *     - Updates PPM pulses at 100Hz
 *     - Produces PPM frame every 20ms
 *     - Relays non-servo USART messages to second USART
 *     - Relays second USART (PPZ) messages to USART / GCS
 *     - Uses timers and cool stuff like that
 * 
 * Thanks to the Arduino community, everyone on the Sanguino team, and everyone involved in science and maths and them things.
 * And fanks to my friend Liz for showing me that science ain't just for nerdy blokes with pocket protectas and spectacles, but can also be quite a laugh.
 *
 * For reference this is coded for the ATmega644P, it has these pins: 
 * PWM: 3, 4, 12, 13, 14, 15
 * Digital I/O: 0, 1, 2, 5, 6, 7, 16, 17, 18, 19, 20, 21, 22, 23
 * USART: 8, 9, 10, 11
 * ADC: 24, 25, 26, 27, 28, 29 (I think?)
 */

/* Including things */

#include "joystickRC_structs.h"

/* This is the defining moment of the file */

#define DEBUG_LEVEL 3   // 1 - Messaging debugging
                        // 2 - Servo / pin output
                        // 3 - Signal continuity debugging (light 4 stays on if signal is ever lost)
                        // 4 - PPM registers
                        // 5 - PPM pulse values
#define DEBUG_PIN1  4   // Pin for debug signaling   
                     

#define VERSION_MAJOR 2     // Major version #
#define VERSION_MINOR 9     // Minor #
#define VERSION_MOD   3     // Mod #

#define MSG_BEGIN     0xFF                    // Begin of control message indicator byte
#define MSG_TYPE_CTRL 0x01                    // Control update message type indicator
#define MSG_TYPE_CFG  0x02		      // Configuration update
#define MSG_TYPE_PPZ  0x03                    // Message from PPZ
#define MSG_TYPE_SYNC 0xFE                    // Sync message type indicator
#define MSG_BUFFER_SIZE 256 		      // Message buffer size in bytes
#define MSG_HEADER_SIZE 4     		      // Message header size in bytes
#define CMDS_PER_ACK  50                      // Client will assume lost signal if we send this many commands without an ack
#define MSG_INTERVAL  20                      // Control message update interval (20ms)
#define LOST_MSG_THRESHOLD (MSG_INTERVAL * 3) // How long without legit msg before lostSignal gets set

#define SERVO_COUNT 8       // # of servos
#define BUTTON_COUNT 12     // # of buttons on controller

#define PPM_PIN 23          // Pin to output PPM signal on
#define PPM_MIN_PULSE 1000  // Min pulse length (1ms)
#define PPM_MAX_PULSE 2000  // Max pulse length (2ms)
#define PPM_HIGH_PULSE 200  // Delay between pulses (200us)
#define PPM_FREQUENCY 20000 // Frequency of PPM frame (20ms)
#define PPM_PULSES ((SERVO_COUNT * 2) + 2)  // How many pulses are there in the whole PPM (One 220us HIGH per servo, then 1ms-2ms LOW for servo pos, then 220us HIGH for pulse, then PPM_SYNC_PULSE LOW)
#define PPM_SYNC_PULSE (PPM_FREQUENCY - (SERVO_COUNT * (((PPM_MAX_PULSE + PPM_MIN_PULSE) / 2) + PPM_HIGH_PULSE))) // Duration of sync pulse

#define STATUS_LED_PIN 0
#define STATUS_INTERVAL_SIGNAL_LOST 100 // Toggle every 100ms
#define STATUS_INTERVAL_OK 1000         // Toggle every 1s

#define NAVLIGHT_PIN 18                 // Navigation light pin
#define NAVLIGHT_INTERVAL 1000          // Toggle every 1s

/* Various varibles to hold state info */

unsigned int servos[SERVO_COUNT];        // store servo states
unsigned int buttons[BUTTON_COUNT];      // store button states

boolean lostSignal = true;               // lostSignal state
unsigned long lastMsgTime = 0;           // Time of last legit message

unsigned long navlightInterval = NAVLIGHT_INTERVAL; // Interval for navigation lights
unsigned long navlightLastTime = 0;      // Navigation light last 
boolean navlightState = false;           // Navigation light LED state
boolean navlightEnabled = false;         // Enable/disable navigation lights

unsigned long lastStatusLEDTime = 0;     // Time of last status LED change
unsigned long statusLEDInterval = STATUS_INTERVAL_OK; // Current status LED toggle interval
boolean statusLEDState = false;          // Status LED state

volatile byte currentPulse = 0;        // The pulse being sent
boolean  ppmON = false;
unsigned int pulses[PPM_PULSES];        // PPM pulses

messageState xbeeMsg;

int commandsSinceLastAck = 0;

/* Arduino is racist against function prototypes 

void initControlState();
void initPPM();
void initOutputs();
boolean initMessage(messageState message);
void updateStatusLED();
void updateNavigationLights();
boolean checkMessages(messageState msg);
boolean testMessage(unsigned char *message, int length);
void processMessage(unsigned char *message, int length);
void checkSignal();
<<<<<<< HEAD
void storePulse(byte index, int inValue, int inRangeLow, int inRangeHigh);*/
=======
void handleControlUpdate();
void storePulse(byte targetChannel, int inValue, int inRangeLow, int inRangeHigh);
>>>>>>> 26fe6b5a

/* Setup function */

void setup() {

  delay(100);                // Wait 100ms since some of our timers use millis() and it starts at 0.  They expect more from it.  They're disappoint.
                             // This also gives PuTTY (using for diag on 2nd UART) time to open and connect
  randomSeed(analogRead(0)); // Seed our random number gen with an unconnected pins static
  initControlState();        // Initialise control state
  initOutputs();             // Initialise outputs
  initPPM();                 // Set default PPM pulses
  initMessage(xbeeMsg);      // Init our message header
  Serial.begin(115200);      // Open XBee/GCS Serial
  Serial.flush();
  #if DEBUG_LEVEL > 0
  Serial1.begin(115200);      // Open PPZ port as debug
  Serial1.println();  // Give us a little space in the output terminal / monitor
  Serial1.println();
  Serial1.println();
  Serial1.print("joystick2ppm version ");  // Output version info
  Serial1.print(VERSION_MAJOR);
  Serial1.print(".");
  Serial1.print(VERSION_MINOR);
  Serial1.print(".");
  Serial1.print(VERSION_MOD);
  Serial1.println("...");
  Serial1.println("Open for debugging mode..");  // Let them know we're ready
  #endif
  
  #if DEBUG_LEVEL == 3
  pinMode(DEBUG_PIN1, OUTPUT);  //  DEBUG - Pin will light permanently if signal is lost
  #endif

}

/* Loop function */

void loop() {

  int x;
  updateStatusLED();        // Check if we need to toggle the status LED
  updateNavigationLights(); // Update Navigation lights

  for(x = 0 ; x < MSG_BUFFER_SIZE ; x++) { // checkMessages() should be run with a much higher frequency than the LED updates or checkSignal()
  
    checkMessages(xbeeMsg);          // Check for incoming messages

  }

  checkSignal();            // Check if the signal is still good

}

/* Function definitions */

/* initMessage() - Initialise message */

boolean initMessage(messageState message) {

	message.readBytes = 0;
	message.length = MSG_HEADER_SIZE; // Init message.length as header length size
	if((message.messageBuffer = (unsigned char*)calloc(MSG_BUFFER_SIZE, sizeof(char))) != NULL) {
	
		return true; // calloc() worked
	
	} else {
	
		return false; // calloc() failed
	
	} 
	
}

/* initControlState() - Zeroes out everythang */

void initControlState() {

int x;

  // Zero out all buttons and servos

  for(x = 0 ; x < SERVO_COUNT ; x++) {

    servos[x] = 0;

  }

  for(x = 0 ; x < BUTTON_COUNT	; x++) {

    buttons[x] = 0;

  }

}

/* initPPM - What do you think? */

void initPPM() {

  int x;
  int midPPMPulse = (PPM_MIN_PULSE + PPM_MAX_PULSE) / 2;  
  pinMode(PPM_PIN,OUTPUT);  // Setup PPM output Pin

  for (x = 0 ; x < (SERVO_COUNT + 1) ; x++) {
    
    pulses[x * 2] = PPM_HIGH_PULSE + x;  // DEBUG
    pulses[(x * 2) + 1] = midPPMPulse; // Set all PPM pulses to halfpulse
    
  }
  pulses[PPM_PULSES - 1] = PPM_SYNC_PULSE; // Sync pulse is before 0 length pulse

  #if DEBUG_LEVEL == 5
  for(x = 0 ; x < PPM_PULSES ; x++) {
    
    Serial1.print("Pulse[");
    Serial1.print(x);
    Serial1.print("]: ");
    Serial1.println(pulses[x]);
    
  }
  #endif
  currentPulse = 0; // init currentPulse

}

/* initOutputs() - Set output pins up */

void initOutputs() {
  
  pinMode(STATUS_LED_PIN, OUTPUT); // Status LED Pin
  pinMode(NAVLIGHT_PIN, OUTPUT);   // Navlight LED(s) Pin
  
}

/* updateStatusLED() - Update status LED based on things */

void updateStatusLED() {

  unsigned long currentTime = millis(); // get current time
  if(currentTime - lastStatusLEDTime > statusLEDInterval) {

    lastStatusLEDTime = currentTime;              // If more time than statusLEDInterval has passed, replace lastStatusLEDTime with currentTime
    statusLEDState = !statusLEDState;             // Flip statusLEDState
    digitalWrite(STATUS_LED_PIN, statusLEDState); // Display status LED

  }

}

/* updateNavigationLights() - Update status LED based on things */

void updateNavigationLights() {

  if(navlightEnabled) {
    
    unsigned long currentTime = millis(); // get current time
    if(currentTime - navlightLastTime > navlightInterval) {

      navlightLastTime = currentTime;              // If more time than navlightInterval has passed, replace navlightLastTime with currentTime
      navlightState = !navlightState;              // Flip navlightState
      digitalWrite(NAVLIGHT_PIN, navlightState);   // Display navlight LED

    }
  
  } else {
    
    digitalWrite(NAVLIGHT_PIN, false);  // Navlights are turned off
    
  }

}

/* checkMessages() - Check for and handle any incoming messages */

boolean checkMessages(messageState msg) {

	unsigned char testByte = 0x00;
	
	if(msg.readBytes == MSG_HEADER_SIZE) {

		int x;	
		// Finished reading the message header, check it
		if(testChecksum(msg.messageBuffer, msg.readBytes)) { // Checksum was good

	
			msg.length = msg.messageBuffer[2];  // 0 - MSG_BEGIN, 1 - MSG_TYPE, 2 - MSG_LENGTH


		} else {			

			for(x = 0 ; x < (MSG_HEADER_SIZE - 1) ; x++) { // Shift all message characters to the left, drop the first one

				msg.messageBuffer[x] = msg.messageBuffer[x + 1];

			}

			msg.readBytes--; // Decrement byte count and chuck the first byte, this will allow us to reprocess the other 3 bytes in case we are desynched with the message sender

		}

	} 

	if(msg.readBytes < msg.length) { // Message is not finished being read

		if(Serial.available() > 0) {

			testByte = Serial.read();  // Read our byte		

			#if DEBUG_LEVEL == 1
			Serial1.print("BYTE[");
			Serial1.print(msg.readBytes);
			Serial1.print("/");
			Serial1.print(msg.length);
			Serial1.print(" - CSLA:");
			Serial1.print(commandsSinceLastAck);
			Serial1.print("]: ");
			Serial1.println(testByte, HEX);
			#endif		

			msg.messageBuffer[msg.readBytes] = testByte; // Add the new byte to our message buffer
			msg.readBytes++;			  // Increment readBytes
	
			return true;
	
		} else {

			return false;
	
		}

	} else { // Message is finished, process it

		if(testChecksum(msg.messageBuffer, msg.length)) { // Checksum passed, process message..  If the checksum failed we can assume corruption elsewhere since the header was legit

			processMessage(msg.messageBuffer, msg.length);

		} 

		int x;	

		// Clear out message so it's ready to be used again	
		for(x = 0 ; x < MSG_BUFFER_SIZE ; x++) {

			msg.messageBuffer[x] = '\0';

		}
		msg.readBytes = 0;            // Zero out readBytes
		msg.length = MSG_HEADER_SIZE; // Set message length to header length
		
		return 1;

	}

}

/* checkSignal() - Check the signal state and make necessary updates */

void checkSignal() {

  unsigned long currentTime = millis(); // get current time
  if((currentTime - lastMsgTime) > LOST_MSG_THRESHOLD) {

    if(!lostSignal) {
      
      cli(); // Do not allow timer ppm disabling to be interrupted
      lostSignal = true;                               // If we haven't received a message in > LOST_MSG_THRESHOLD set lostSignal
      ppmON = false;                                   // Disable PPM
      DDRD  &= B11011111;                              // Disable output on OC1A
      TIMSK1 = B00000000;                              // Disable interrupt on compare match
      TCCR1A = B00000000;                              // Disable fast PWM
      TCCR1B = B00000000;                              // Disable fast PWM, clock, and prescaler
      #if DEBUG_LEVEL == 1 || DEBUG_LEVEL == 3
      Serial1.println("Lost signal due to lastMsgTime timeout!");
      #endif
      #if DEBUG_LEVEL == 3
      Serial1.print("commandsSinceLastAck: ");
      Serial1.print(commandsSinceLastAck);
      Serial1.print("currentTime: ");
      Serial1.print(currentTime);
      Serial1.print("lastMsgTime: ");
      Serial1.print(lastMsgTime);
      Serial1.print("diff: ");
      Serial1.print(currentTime - lastMsgTime);
      Serial1.print(" > ");
      Serial1.println(LOST_MSG_THRESHOLD);
      #endif
      statusLEDInterval = STATUS_INTERVAL_SIGNAL_LOST; // Set status LED interval to signal lost
      #if DEBUG_LEVEL == 3
      digitalWrite(DEBUG_PIN1, HIGH);
      #endif
      sei(); // Re-enable interrupts
      
    }

  } else {
    
    if(!ppmON) {  // Restart PPM since it was off

        cli();  // This shouldn't get interrupted since PPM is off but just to be safe..

        #if DEBUG_LEVEL == 1 || DEBUG_LEVEL == 3
        Serial1.println("Restarting PPM, lostSignal = false");
        #endif        

        DDRD  |= B00100000;                     // Enable output on OC1A
        TIMSK1 = B00000010;                     // Interrupt on compare match with OCR1A        

    	ppmON = true; 
	TCNT1 = 0;				// Zero out counter, shouldn't matter but just in case                          
        OCR1A = pulses[0];                      // Set OCR1A to pulse[0], this won't actually matter until we set TCCR1A and TCCR1B at the end to enable fast PWM
	currentPulse = 1;                       // Set currentPulse to 1 since there will be no ISR() call to increment it

        TCCR1A = B11000000;                     // CTC, set OC1A HIGH on match
        TCCR1B = B00001000;                     // CTC, clock disabled, OCR1A has our value for pulse[0] but will never be reached by TCNT1 'coz no clock

        TCCR1C = B10000000;                     // Force match, should set pin high, WILL NOT generate ISR() call        

        TCCR1A = B01000011;                     // Fast PWM mode, will generate ISR() when it reaches OCR1A (pulse[0]), thus starting the PPM signal
        TCCR1B = B00011010;                     // Fast PWM, plus 8 prescaler (bit 2, disabled until PPM on), 16bits holds up to 65535, 8 PS puts our counter into useconds (16MHz / 8 * 2 = 1MHz)
	statusLEDInterval = STATUS_INTERVAL_OK; // Set our status LED interval to OK
        sei(); // Re-enable interrupts
    
    }
    
  }

}

/* storePulse(index, us, inRangeLow, inRangeHigh) - map input values to PPM durations (min/max) and store pulse */

void storePulse(byte index, int inValue, int inRangeLow, int inRangeHigh) {

  unsigned int mappedPulse = map(inValue, inRangeLow, inRangeHigh, PPM_MIN_PULSE, PPM_MAX_PULSE); // Map input value to pulse width
  pulses[(index * 2) + 1] = mappedPulse; // Store new pulse width

}


/* testChecksum(message, length) - Test if the last byte checksum is good */

int testChecksum(unsigned char *message, int length) {

	unsigned int checksum = 0x00;
	int x;

	#if DEBUG_LEVEL == 1
	Serial1.print("CHKMSG: ");
	#endif

	for(x = 0 ; x < length ; x++) {

		#if DEBUG_LEVEL == 1
		Serial1.print((unsigned int)message[x], HEX);
		Serial1.print(" ");
		#endif
                checksum = checksum ^ (unsigned int)message[x];  // Test this message against its checksum (last byte)

	}
	#if DEBUG_LEVEL == 1
	Serial1.print("CHK: ");
	Serial1.println(checksum, HEX);
        Serial1.print("CSLA: ");
        Serial1.println(commandsSinceLastAck);
	#endif

	if(checksum == 0x00) {

		return true;  // Checksum passed!

	} else {

		return false;

	}

}

/* generateChecksum(message, length) - Generate a checksum for message */

unsigned char generateChecksum(unsigned char *message, int length) {

	unsigned int checksum = 0x00;
	int x;

	for(x = 0 ; x < length ; x++) {

		checksum = checksum ^ (unsigned int)message[x]; // Generate checksum

	}

	return checksum;

}

/* processMessage(message, length) - Do whatever the message tells us to do */

void processMessage(unsigned char *message, int length) {

        int x;
	unsigned char msgType = message[1];

	#if DEBUG_LEVEL == 1
        Serial1.print("CSLA: ");
        Serial1.println(commandsSinceLastAck);
	#endif

	if(msgType == MSG_TYPE_SYNC) {  // Handle the message, since it got past checksum it has to be legit

		 sendAck(); // Send ACK for the SYNC signal

	} else if(msgType == MSG_TYPE_CTRL) { // Handle updating the controls

 		lastMsgTime = millis(); // Only command messages count for this
        	lostSignal = false;     // Message was legit, update lostSignal and lastMsgTime
		/* MSG structure - [BEGIN_MSG] [MSG_TYPE] [SERVOS] [BUTTONS] [CHECKSUM]
	         * BEGIN_MSG - 1 byte  - 1 byte msg marker
		 * MSG_TYPE  - 1 byte  - 1 byte msg type marker
	         * SERVOS    - 8 bytes - 1 byte per servo
	         * BUTTONS   - 3 bytes - 2 bits per pin (allow more than on/off, e.g. 3-pos switch)
	         * CHECKSUM  - 1 byte  - 1 byte XOR checksum
	         */
          
	        for(x = 0 ; x < SERVO_COUNT ; x++) {

	          servos[x] = message[x + 2]; // Set latest servo values from msg

	        }

	        for(x = 0 ; x < 3 ; x++) {  // This loop handles 4 buttons at once since each uses 2 bits and we read in 1 byte (2 bits * 4 = 8 bits = 1 byte)

	          buttons[(x * 4)] = (message[x + 10] & B11000000) >> 6;     // Bitwise and against our byte to strip away other button values, then bitshift to 0th and 1st positions
	          buttons[(x * 4) + 1] = (message[x + 10] & B00110000) >> 4; // Same, you can see the bitmask shift to the right as we work out way down the byte
		  buttons[(x * 4) + 2] = (message[x + 10] & B00001100) >> 2; // Same
	          buttons[(x * 4) + 3] = (message[x + 10] & B00000011);      // No bitshift here since our bits are already in 0th and 1st pos.

	        }

                handleControlUpdate();

	} else if(msgType == MSG_TYPE_PPZ) { // Handle PPZ message
	} else if(msgType == MSG_TYPE_CFG) { // Handle configuration message
	}

}

/* handleControlUpdate() - Handle updates to the controls */

void handleControlUpdate() {
  
  int x;
  storePulse(0, servos[0], 0, 254);  // Write ESC #1
  storePulse(1, servos[1], 0, 254);  // Write ESC #2
  // Write all remaning servo pulses
  for(x = 2 ; x < SERVO_COUNT ; x++) {

    storePulse(x, servos[x], 0, 180);

  }
  if(buttons[4] > 0) {
    
    navlightEnabled = true;  // enable navlight if button 5 is on
    
  } else {
    
    navlightEnabled = false; // otherwise disable it
    
  }
  
  #if DEBUG_LEVEL == 5
  for(x = 0 ; x < PPM_PULSES ; x++) {
    
    Serial1.print("Pulse[");
    Serial1.print(x);
    Serial1.print("]: ");
    Serial1.println(pulses[x]);
    
  }
  #endif
  
}

/* sendAck() - Send SYNC acknowledgement message */

void sendAck() {

	unsigned char *msgSync;
        unsigned int checksum;
	int x, msgSize;

        msgSize = random(10, 30); // Sync message is between 10 and 30 chars
        
        msgSync = (unsigned char*)calloc(msgSize, sizeof(char)); // Allocate memory for sync msg
        
        #if DEBUG_LEVEL == 1	
	Serial1.println("Sending SYNC ACK");
	#endif 

	msgSync[0] = MSG_BEGIN;  // Use our msg buffer to write back a sync reply
	msgSync[1] = MSG_TYPE_SYNC;  // Sync reply will have same format (msgBegin, msgType, random chars, checksum)
        msgSync[2] = msgSize; // Message length
        msgSync[3] = generateChecksum(msgSync, 3); // Header checksum
        for(x = 4 ; x < msgSize ; x++) { 

		msgSync[x] = (unsigned char)random(0, 254); // Fill all but the last character with random bytes

	}
        msgSync[msgSize - 1] = generateChecksum(msgSync, msgSize - 1); // Store our message checksum
	Serial.write(msgSync, msgSize);     // Send the sync ACK
        Serial.flush();                          // Flush the serial buffer since it may be full of garbage
        commandsSinceLastAck = 0;               // Set commandsSinceLastAck to 0
        
        free(msgSync); // Deallocate memory for sync msg

}

/* ISR - TIMER1_COMPAT_Vect, generates the PPM signal */

ISR(TIMER1_COMPA_vect) {

  OCR1A = pulses[currentPulse];    // Set OCR1A compare register to our next pulse
  currentPulse++;                  // Increment the pulse counter
  if(currentPulse >= PPM_PULSES) { // If the pulse counter is too high reset it
    
    currentPulse = 0;
    
  }
 
}<|MERGE_RESOLUTION|>--- conflicted
+++ resolved
@@ -100,12 +100,8 @@
 boolean testMessage(unsigned char *message, int length);
 void processMessage(unsigned char *message, int length);
 void checkSignal();
-<<<<<<< HEAD
-void storePulse(byte index, int inValue, int inRangeLow, int inRangeHigh);*/
-=======
-void handleControlUpdate();
-void storePulse(byte targetChannel, int inValue, int inRangeLow, int inRangeHigh);
->>>>>>> 26fe6b5a
+void storePulse(byte index, int inValue, int inRangeLow, int inRangeHigh);
+void handleControlUpdate();*/
 
 /* Setup function */
 
